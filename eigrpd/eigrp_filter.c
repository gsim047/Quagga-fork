/*
 * EIGRP Filter Functions.
 * Copyright (C) 2013-2016
 * Authors:
 *   Donnie Savage
 *   Jan Janovic
 *   Matej Perina
 *   Peter Orsag
 *   Peter Paluch
 *   Frantisek Gazo
 *   Tomas Hvorkovy
 *   Martin Kontsek
 *   Lukas Koribsky
 *
 *
 * This file is part of GNU Zebra.
 *
 * GNU Zebra is free software; you can redistribute it and/or modify it
 * under the terms of the GNU General Public License as published by the
 * Free Software Foundation; either version 2, or (at your option) any
 * later version.
 *
 * GNU Zebra is distributed in the hope that it will be useful, but
 * WITHOUT ANY WARRANTY; without even the implied warranty of
 * MERCHANTABILITY or FITNESS FOR A PARTICULAR PURPOSE.  See the GNU
 * General Public License for more details.
 *
 * You should have received a copy of the GNU General Public License
 * along with GNU Zebra; see the file COPYING.  If not, write to the Free
 * Software Foundation, Inc., 59 Temple Place - Suite 330, Boston, MA
 * 02111-1307, USA.
 */

#include <zebra.h>

#include "if.h"
#include "command.h"
#include "prefix.h"
#include "table.h"
#include "thread.h"
#include "memory.h"
#include "log.h"
#include "stream.h"
#include "filter.h"
#include "sockunion.h"
#include "sockopt.h"
#include "routemap.h"
#include "if_rmap.h"
#include "plist.h"
#include "distribute.h"
#include "md5.h"
#include "keychain.h"
#include "privs.h"

#include "eigrpd/eigrpd.h"
#include "eigrpd/eigrp_structs.h"
#include "eigrpd/eigrp_const.h"
#include "eigrpd/eigrp_filter.h"
#include "eigrpd/eigrp_packet.h"

/*
 * Distribute-list update functions.
 */
void
eigrp_distribute_update (struct distribute *dist)
{
  struct interface *ifp;
  struct eigrp_interface *ei;
  struct access_list *alist;
  struct prefix_list *plist;
  struct route_map *routemap;
  struct eigrp *e;

  /* if no interface address is present, set list to eigrp process struct */
  e = eigrp_lookup();

  /* Check if distribute-list was set for process or interface */
  if (! dist->ifname)
    {
	  /* access list IN for whole process */
	  if (dist->list[DISTRIBUTE_IN])
	    {
	      alist = access_list_lookup (AFI_IP, dist->list[DISTRIBUTE_IN]);
	      zlog_info("<DEBUG DISTRIBUTE ACL IN FOUND: %s",alist->name);
	      if (alist)
	        e->list[EIGRP_FILTER_IN] = alist;
	      else
	        e->list[EIGRP_FILTER_IN] = NULL;
	    }
	  else
	    {
	      e->list[EIGRP_FILTER_IN] = NULL;
	    }

	  /* access list OUT for whole process */
	  if (dist->list[DISTRIBUTE_OUT])
		{
		  zlog_info("<DEBUG DISTRIBUTE ACL OUT FOUND: %s",dist->list[DISTRIBUTE_OUT]);
		  alist = access_list_lookup (AFI_IP, dist->list[DISTRIBUTE_OUT]);
		  if (alist)
			e->list[EIGRP_FILTER_OUT] = alist;
		  else
			e->list[EIGRP_FILTER_OUT] = NULL;
		}
	  else
		{
		  e->list[EIGRP_FILTER_OUT] = NULL;
		}

	  /* PREFIX_LIST IN for process */
	  if (dist->prefix[DISTRIBUTE_IN])
		 {
		   zlog_info("<DEBUG DISTRIBUTE PREFIX IN FOUND: %s",dist->prefix[DISTRIBUTE_IN]);
		   plist = prefix_list_lookup (AFI_IP, dist->prefix[DISTRIBUTE_IN]);
		   if (plist)
			{
			  e->prefix[EIGRP_FILTER_IN] = plist;
			}
			else
			  e->prefix[EIGRP_FILTER_IN] = NULL;
		  } else
		      e->prefix[EIGRP_FILTER_IN] = NULL;

	   /* PREFIX_LIST OUT for process */
	   if (dist->prefix[DISTRIBUTE_OUT])
		  {
		    zlog_info("<DEBUG DISTRIBUTE PREFIX OUT FOUND: %s",dist->prefix[DISTRIBUTE_OUT]);
			plist = prefix_list_lookup (AFI_IP, dist->prefix[DISTRIBUTE_OUT]);
			if (plist)
			{
			  e->prefix[EIGRP_FILTER_OUT] = plist;

			}
			else
			  e->prefix[EIGRP_FILTER_OUT] = NULL;
		  }
		else
		  e->prefix[EIGRP_FILTER_OUT] = NULL;

	   /* route-map IN for whole process */
	   if (dist->route[DISTRIBUTE_IN])
		 {
		  routemap = route_map_lookup_by_name (dist->route[DISTRIBUTE_IN]);
		  if (routemap)
			e->routemap[EIGRP_FILTER_IN] = routemap;
		  else
			e->routemap[EIGRP_FILTER_IN] = NULL;
		 }
	   else
		{
		  e->routemap[EIGRP_FILTER_IN] = NULL;
		}

	   /* route-map OUT for whole process */
	   if (dist->route[DISTRIBUTE_OUT])
		{
		  routemap = route_map_lookup_by_name (dist->route[DISTRIBUTE_OUT]);
		  if (routemap)
			e->routemap[EIGRP_FILTER_OUT] = routemap;
		  else
			e->routemap[EIGRP_FILTER_OUT] = NULL;
		}
	   else
		{
		  e->routemap[EIGRP_FILTER_OUT] = NULL;
		}

	   //TODO: check Graceful restart after 10sec

	   /* check if there is already GR scheduled */
	   if(e->t_distribute != NULL)
	   {
		   /* if is, cancel schedule */
		   thread_cancel(e->t_distribute);
	   }
	   /* schedule Graceful restart for whole process in 10sec */
	   e->t_distribute = thread_add_timer(master, eigrp_distribute_timer_process, e,(10));

	  return;
    }

  ifp = if_lookup_by_name (dist->ifname);
  if (ifp == NULL)
    return;

  zlog_info("<DEBUG ACL 2");

  /*struct eigrp_if_info * info = ifp->info;
  ei = info->eigrp_interface;*/
  struct listnode *node, *nnode;
  struct eigrp_interface *ei2;
  /* Find proper interface */
  for (ALL_LIST_ELEMENTS (e->eiflist, node, nnode, ei2))
  {
	  if(strcmp(ei2->ifp->name,ifp->name) == 0){
		  ei = ei2;
		  break;
	  }
  }

  if(ei == NULL)
  {
	  zlog_info("Not Found eigrp interface %s",ifp->name);
  }

  /* Access-list for interface in */
  if (dist->list[DISTRIBUTE_IN])
    {
	  zlog_info("<DEBUG ACL in");
      alist = access_list_lookup (AFI_IP, dist->list[DISTRIBUTE_IN]);
      if (alist){
        ei->list[EIGRP_FILTER_IN] = alist;
      }
      else
	    ei->list[EIGRP_FILTER_IN] = NULL;
    }
  else
  {
    ei->list[EIGRP_FILTER_IN] = NULL;
  }

  /* Access-list for interface in */
  if (dist->list[DISTRIBUTE_OUT])
    {
      alist = access_list_lookup (AFI_IP, dist->list[DISTRIBUTE_OUT]);
      if (alist)
    	ei->list[EIGRP_FILTER_OUT] = alist;
      else
    	ei->list[EIGRP_FILTER_OUT] = NULL;

    }
  else
  {
    ei->list[EIGRP_FILTER_OUT] = NULL;
	  zlog_info("<DEBUG ACL out else");
  }

  /* Prefix-list for interface in */
  if (dist->prefix[DISTRIBUTE_IN])
    {
      plist = prefix_list_lookup (AFI_IP, dist->prefix[DISTRIBUTE_IN]);
      if (plist)
    	  ei->prefix[EIGRP_FILTER_IN] = plist;
      else
    	  ei->prefix[EIGRP_FILTER_IN] = NULL;
    }
  else
    ei->prefix[EIGRP_FILTER_IN] = NULL;

  /* Prefix-list for interface out */
  if (dist->prefix[DISTRIBUTE_OUT])
    {
      plist = prefix_list_lookup (AFI_IP, dist->prefix[DISTRIBUTE_OUT]);
      if (plist)
    	  ei->prefix[EIGRP_FILTER_OUT] = plist;
      else
    	  ei->prefix[EIGRP_FILTER_OUT] = NULL;
    }
  else
    ei->prefix[EIGRP_FILTER_OUT] = NULL;

  /* route-map IN for whole process */
  if (dist->route[DISTRIBUTE_IN])
	{
	  zlog_info("<DEBUG ACL ALL in");
	  routemap = route_map_lookup_by_name (dist->route[DISTRIBUTE_IN]);
	  if (routemap)
		ei->routemap[EIGRP_FILTER_IN] = routemap;
	  else
		ei->routemap[EIGRP_FILTER_IN] = NULL;
	 }
  else
	{
	  ei->routemap[EIGRP_FILTER_IN] = NULL;
	}

  /* route-map OUT for whole process */
  if (dist->route[DISTRIBUTE_OUT])
	{
	  routemap = route_map_lookup_by_name (dist->route[DISTRIBUTE_OUT]);
	  if (routemap)
		ei->routemap[EIGRP_FILTER_OUT] = routemap;
	  else
		ei->routemap[EIGRP_FILTER_OUT] = NULL;
	}
  else
	{
	  ei->routemap[EIGRP_FILTER_OUT] = NULL;
	}

<<<<<<< HEAD
=======
  //TODO: check Graceful restart after 10sec

  /* check if there is already GR scheduled */
  if(ei->t_distribute != NULL)
  {
	  /* if is, cancel schedule */
	  thread_cancel(ei->t_distribute);
  }
  /* schedule Graceful restart for interface in 10sec */
  e->t_distribute = thread_add_timer(master, eigrp_distribute_timer_interface, ei,(10));

  zlog_info("<DEBUG ACL end");
>>>>>>> ee0b9491
}

/*
 * Function called by prefix-list and access-list update
 */
void
eigrp_distribute_update_interface (struct interface *ifp)
{
  struct distribute *dist;

  dist = distribute_lookup (ifp->name);
  if (dist)
    eigrp_distribute_update (dist);
}

/* Update all interface's distribute list.
 * Function used in hook for prefix-list
 */
void
eigrp_distribute_update_all (struct prefix_list *notused)
{
  struct interface *ifp;
  struct listnode *node, *nnode;

  for (ALL_LIST_ELEMENTS (eigrp_om->iflist, node, nnode, ifp))
    eigrp_distribute_update_interface (ifp);
}

/*
 * Function used in hook for acces-list
 */
void
eigrp_distribute_update_all_wrapper(struct access_list *notused)
{
        eigrp_distribute_update_all(NULL);
}

/*
 * @fn eigrp_distribute_timer_process
 *
 * @param[in]	thread	current execution thread timer is associated with
 *
 * @return int	always returns 0
 *
 * @par
 * Called when 10sec waiting time expire and
 * executes Graceful restart for whole process
 */
int
eigrp_distribute_timer_process (struct thread *thread)
{
	struct eigrp *eigrp;

	eigrp = THREAD_ARG(thread);
	eigrp->t_distribute = NULL;

	/* execute GR for whole process */
	eigrp_update_send_process_GR(eigrp, EIGRP_GR_FILTER, NULL);

	return 0;
}

/*
 * @fn eigrp_distribute_timer_interface
 *
 * @param[in]	thread	current execution thread timer is associated with
 *
 * @return int	always returns 0
 *
 * @par
 * Called when 10sec waiting time expire and
 * executes Graceful restart for interface
 */
int
eigrp_distribute_timer_interface (struct thread *thread)
{
	struct eigrp_interface *ei;

	ei = THREAD_ARG(thread);
	ei->t_distribute = NULL;

	/* execute GR for interface */
	eigrp_update_send_interface_GR(ei, EIGRP_GR_FILTER, NULL);

	return 0;
}<|MERGE_RESOLUTION|>--- conflicted
+++ resolved
@@ -1,6 +1,6 @@
 /*
  * EIGRP Filter Functions.
- * Copyright (C) 2013-2016
+ * Copyright (C) 2013-2015
  * Authors:
  *   Donnie Savage
  *   Jan Janovic
@@ -288,8 +288,6 @@
 	  ei->routemap[EIGRP_FILTER_OUT] = NULL;
 	}
 
-<<<<<<< HEAD
-=======
   //TODO: check Graceful restart after 10sec
 
   /* check if there is already GR scheduled */
@@ -301,8 +299,6 @@
   /* schedule Graceful restart for interface in 10sec */
   e->t_distribute = thread_add_timer(master, eigrp_distribute_timer_interface, ei,(10));
 
-  zlog_info("<DEBUG ACL end");
->>>>>>> ee0b9491
 }
 
 /*
