--- conflicted
+++ resolved
@@ -1,5 +1,5 @@
 /*
- * EIGRP Interface Functions.
+ * EIGRP Filter Functions.
  * Copyright (C) 2013-2015
  * Authors:
  *   Donnie Savage
@@ -32,10 +32,6 @@
  */
 
 #include <zebra.h>
-
-//#include "filter.h"
-//#include "plist.h"
-//#include "distribute.h"
 
 #include "if.h"
 #include "command.h"
@@ -62,7 +58,9 @@
 #include "eigrpd/eigrp_filter.h"
 #include "eigrpd/eigrp_packet.h"
 
-/* Distribute-list update functions. */
+/*
+ * Distribute-list update functions.
+ */
 void
 eigrp_distribute_update (struct distribute *dist)
 {
@@ -70,11 +68,6 @@
   struct eigrp_interface *ei;
   struct access_list *alist;
   struct prefix_list *plist;
-<<<<<<< HEAD
-
-  if (! dist->ifname)
-    return;
-=======
   struct route_map *routemap;
   struct eigrp *e;
 
@@ -185,16 +178,13 @@
 
 	  return;
     }
->>>>>>> 92ded7ed
 
   ifp = if_lookup_by_name (dist->ifname);
   if (ifp == NULL)
     return;
 
-  ei = ifp->info;
-
-<<<<<<< HEAD
-=======
+  zlog_info("<DEBUG ACL 2");
+
   /*struct eigrp_if_info * info = ifp->info;
   ei = info->eigrp_interface;*/
   struct listnode *node, *nnode;
@@ -214,71 +204,60 @@
   }
 
   /* Access-list for interface in */
->>>>>>> 92ded7ed
   if (dist->list[DISTRIBUTE_IN])
     {
+	  zlog_info("<DEBUG ACL in");
       alist = access_list_lookup (AFI_IP, dist->list[DISTRIBUTE_IN]);
-<<<<<<< HEAD
-      if (alist)
-	ei->list[EIGRP_FILTER_IN] = alist;
-=======
       if (alist){
         ei->list[EIGRP_FILTER_IN] = alist;
       }
->>>>>>> 92ded7ed
       else
-	ei->list[EIGRP_FILTER_IN] = NULL;
-    }
-  else
+	    ei->list[EIGRP_FILTER_IN] = NULL;
+    }
+  else
+  {
     ei->list[EIGRP_FILTER_IN] = NULL;
-<<<<<<< HEAD
-=======
-  }
->>>>>>> 92ded7ed
-
+  }
+
+  /* Access-list for interface in */
   if (dist->list[DISTRIBUTE_OUT])
     {
       alist = access_list_lookup (AFI_IP, dist->list[DISTRIBUTE_OUT]);
       if (alist)
-	ei->list[EIGRP_FILTER_OUT] = alist;
+    	ei->list[EIGRP_FILTER_OUT] = alist;
       else
-<<<<<<< HEAD
-	ei->list[EIGRP_FILTER_OUT] = NULL;
-=======
     	ei->list[EIGRP_FILTER_OUT] = NULL;
 
->>>>>>> 92ded7ed
-    }
-  else
+    }
+  else
+  {
     ei->list[EIGRP_FILTER_OUT] = NULL;
-
-<<<<<<< HEAD
-=======
+	  zlog_info("<DEBUG ACL out else");
+  }
+
   /* Prefix-list for interface in */
->>>>>>> 92ded7ed
   if (dist->prefix[DISTRIBUTE_IN])
     {
       plist = prefix_list_lookup (AFI_IP, dist->prefix[DISTRIBUTE_IN]);
       if (plist)
-	ei->prefix[EIGRP_FILTER_IN] = plist;
+    	  ei->prefix[EIGRP_FILTER_IN] = plist;
       else
-	ei->prefix[EIGRP_FILTER_IN] = NULL;
+    	  ei->prefix[EIGRP_FILTER_IN] = NULL;
     }
   else
     ei->prefix[EIGRP_FILTER_IN] = NULL;
 
+  /* Prefix-list for interface out */
   if (dist->prefix[DISTRIBUTE_OUT])
     {
       plist = prefix_list_lookup (AFI_IP, dist->prefix[DISTRIBUTE_OUT]);
       if (plist)
-	ei->prefix[EIGRP_FILTER_OUT] = plist;
+    	  ei->prefix[EIGRP_FILTER_OUT] = plist;
       else
-	ei->prefix[EIGRP_FILTER_OUT] = NULL;
+    	  ei->prefix[EIGRP_FILTER_OUT] = NULL;
     }
   else
     ei->prefix[EIGRP_FILTER_OUT] = NULL;
-<<<<<<< HEAD
-=======
 
   /* route-map IN for whole process */
   if (dist->route[DISTRIBUTE_IN])
@@ -320,9 +299,11 @@
   /* schedule Graceful restart for interface in 10sec */
   e->t_distribute = thread_add_timer(master, eigrp_distribute_timer_interface, ei,(10));
 
->>>>>>> 92ded7ed
-}
-
+}
+
+/*
+ * Function called by prefix-list and access-list update
+ */
 void
 eigrp_distribute_update_interface (struct interface *ifp)
 {
@@ -333,8 +314,9 @@
     eigrp_distribute_update (dist);
 }
 
-/* Update all interface's distribute list. */
-/* ARGSUSED */
+/* Update all interface's distribute list.
+ * Function used in hook for prefix-list
+ */
 void
 eigrp_distribute_update_all (struct prefix_list *notused)
 {
@@ -345,7 +327,9 @@
     eigrp_distribute_update_interface (ifp);
 }
 
-/* ARGSUSED */
+/*
+ * Function used in hook for acces-list
+ */
 void
 eigrp_distribute_update_all_wrapper(struct access_list *notused)
 {
