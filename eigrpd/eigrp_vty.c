--- conflicted
+++ resolved
@@ -1,16 +1,16 @@
 /*
  * EIGRP VTY Interface.
-<<<<<<< HEAD
- * Copyright (C) 2013-2014
-=======
  * Copyright (C) 2013-2016
->>>>>>> 92ded7ed
  * Authors:
  *   Donnie Savage
  *   Jan Janovic
  *   Matej Perina
  *   Peter Orsag
  *   Peter Paluch
+ *   Frantisek Gazo
+ *   Tomas Hvorkovy
+ *   Martin Kontsek
+ *   Lukas Koribsky
  *
  * This file is part of GNU Zebra.
  *
@@ -69,8 +69,6 @@
         vty_out (vty, " network %s/%d %s",
                  inet_ntoa (rn->p.u.prefix4), rn->p.prefixlen, VTY_NEWLINE);
       }
-  /*Separate EIGRP configuration from the rest of the config*/
-  vty_out (vty, "!%s", VTY_NEWLINE);
 
   return 0;
 }
@@ -121,6 +119,57 @@
 eigrp_write_interface (struct vty *vty)
 {
   int write=0;
+
+  return write;
+}
+
+/**
+ * Writes distribute lists to config
+ */
+static int
+config_write_eigrp_distribute (struct vty *vty, struct eigrp *eigrp)
+{
+  int write=0;
+
+  /* Distribute configuration. */
+  write += config_write_distribute (vty);
+
+  return write;
+}
+
+/**
+ * Writes 'router eigrp' section to config
+ */
+static int
+config_write_eigrp_router (struct vty *vty, struct eigrp *eigrp)
+{
+  int write=0;
+
+  /* `router eigrp' print. */
+  vty_out (vty, "router eigrp %d%s", eigrp->AS, VTY_NEWLINE);
+
+  write++;
+
+  if (!eigrp->networks)
+    return write;
+
+  /* Router ID print. */
+  if (eigrp->router_id_static != 0)
+    {
+      struct in_addr router_id_static;
+      router_id_static.s_addr = htonl(eigrp->router_id_static);
+	  vty_out (vty, " eigrp router-id %s%s",
+			 inet_ntoa (router_id_static), VTY_NEWLINE);
+    }
+
+  /* Network area print. */
+  config_write_network (vty, eigrp);
+
+  /* Distribute-list and default-information print. */
+  config_write_eigrp_distribute (vty, eigrp);
+
+  /*Separate EIGRP configuration from the rest of the config*/
+  vty_out (vty, "!%s", VTY_NEWLINE);
 
   return write;
 }
@@ -1479,25 +1528,8 @@
   eigrp = eigrp_lookup ();
   if (eigrp != NULL)
     {
-      /* `router eigrp' print. */
-      vty_out (vty, "router eigrp %d%s", eigrp->AS, VTY_NEWLINE);
-
-      write++;
-
-      if (!eigrp->networks)
-        return write;
-
-      /* Router ID print. */
-      if (eigrp->router_id_static != 0)
-      {
-	struct in_addr router_id_static;
-	router_id_static.s_addr = htonl(eigrp->router_id_static);
-        vty_out (vty, " eigrp router-id %s%s",
-                 inet_ntoa (router_id_static), VTY_NEWLINE);
-      }
-
-      /* Network area print. */
-      config_write_network (vty, eigrp);
+	  /* Writes 'router eigrp' section to config */
+	  config_write_eigrp_router (vty, eigrp);
 
       /* Interface config print */
       config_write_interfaces (vty, eigrp);
@@ -1511,11 +1543,10 @@
 //      /* Default metric configuration.  */
 //      config_write_eigrp_default_metric (vty, eigrp);
 //
-//      /* Distribute-list and default-information print. */
-//      config_write_eigrp_distribute (vty, eigrp);
 //
 //      /* Distance configuration. */
 //      config_write_eigrp_distance (vty, eigrp)
+
     }
 
   return write;
