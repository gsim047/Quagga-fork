--- conflicted
+++ resolved
@@ -164,16 +164,6 @@
 DEFUN (show_ip_eigrp_topology,
        show_ip_eigrp_topology_cmd,
        "show ip eigrp topology",
-<<<<<<< HEAD
-       "Disable routing on an IP network\n"
-       "EIGRP network prefix\n")
-{
-
-
-  return CMD_SUCCESS;
-}
-
-=======
        SHOW_STR
        IP_STR
        "IP-EIGRP show commands\n"
@@ -197,7 +187,17 @@
 }
 
 
->>>>>>> 9afccd89
+DEFUN (show_ip_eigrp_topology,
+       show_ip_eigrp_topology_cmd,
+       "show ip eigrp topology",
+       "Disable routing on an IP network\n"
+       "EIGRP network prefix\n")
+{
+
+
+  return CMD_SUCCESS;
+}
+
 static struct cmd_node eigrp_node =
 {
   EIGRP_NODE,
