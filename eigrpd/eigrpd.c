/*
 * EIGRP Daemon Program.
 * Copyright (C) 2013-2014
 * Authors:
 *   Donnie Savage
 *   Jan Janovic
 *   Matej Perina
 *   Peter Orsag
 *   Peter Paluch
 *
 * This file is part of GNU Zebra.
 *
 * GNU Zebra is free software; you can redistribute it and/or modify it
 * under the terms of the GNU General Public License as published by the
 * Free Software Foundation; either version 2, or (at your option) any
 * later version.
 *
 * GNU Zebra is distributed in the hope that it will be useful, but
 * WITHOUT ANY WARRANTY; without even the implied warranty of
 * MERCHANTABILITY or FITNESS FOR A PARTICULAR PURPOSE.  See the GNU
 * General Public License for more details.
 *
 * You should have received a copy of the GNU General Public License
 * along with GNU Zebra; see the file COPYING.  If not, write to the Free
 * Software Foundation, Inc., 59 Temple Place - Suite 330, Boston, MA
 * 02111-1307, USA.
 */

#include <zebra.h>

#include "thread.h"
#include "vty.h"
#include "command.h"
#include "linklist.h"
#include "prefix.h"
#include "table.h"
#include "if.h"
#include "memory.h"
#include "stream.h"
#include "log.h"
#include "sockunion.h"          /* for inet_aton () */
#include "zclient.h"
#include "plist.h"
#include "sockopt.h"
#include "keychain.h"

#include "eigrpd/eigrp_structs.h"
#include "eigrpd/eigrpd.h"
#include "eigrpd/eigrp_interface.h"
#include "eigrpd/eigrp_zebra.h"
#include "eigrpd/eigrp_vty.h"
#include "eigrpd/eigrp_neighbor.h"
#include "eigrpd/eigrp_packet.h"
#include "eigrpd/eigrp_network.h"
#include "eigrpd/eigrp_topology.h"


static struct eigrp_master eigrp_master;

struct eigrp_master *eigrp_om;

static void eigrp_finish_final(struct eigrp *);
static void eigrp_delete(struct eigrp *);
static struct eigrp *eigrp_new(const char *);
static void eigrp_add(struct eigrp *);

extern struct zclient *zclient;
extern struct in_addr router_id_zebra;


/*
 * void eigrp_router_id_update(struct eigrp *eigrp)
 *
 * Description:
 * update routerid associated with this instance of EIGRP.
 * If the id changes, then call if_update for each interface
 * to resync the topology database with all neighbors
 *
 * Select the router ID based on these priorities:
 *   1. Statically assigned router ID is always the first choice.
 *   2. If there is no statically assigned router ID, then try to stick
 *      with the most recent value, since changing router ID's is very
 *      disruptive.
 *   3. Last choice: just go with whatever the zebra daemon recommends.
 *
 * Note:
 * router id for EIGRP is really just a 32 bit number. Cisco historically
 * displays it in dotted decimal notation, and will pickup an IP address
 * from an interface so it can be 'auto-configed" to a uniqe value
 *
 * This does not work for IPv6, and to make the code simpler, its
 * stored and processed internerall as a 32bit number
 */
void
eigrp_router_id_update (struct eigrp *eigrp)
{
  struct interface *ifp;
  struct listnode *node;
  u_int32_t router_id, router_id_old;

  router_id_old = eigrp->router_id;

  if (eigrp->router_id_static != 0)
    router_id = eigrp->router_id_static;

  else if (eigrp->router_id != 0)
    router_id = eigrp->router_id;

  else
    router_id = router_id_zebra.s_addr;

  eigrp->router_id = router_id;
  if (router_id_old != router_id)
    {
//      if (IS_DEBUG_EIGRP_EVENT)
//        zlog_debug("Router-ID[NEW:%s]: Update", inet_ntoa(eigrp->router_id));

      /* update eigrp_interface's */
      for (ALL_LIST_ELEMENTS_RO(eigrp_om->iflist, node, ifp))
        eigrp_if_update(ifp);
    }
}

void
eigrp_master_init ()
{
  memset(&eigrp_master, 0, sizeof(struct eigrp_master));

  eigrp_om = &eigrp_master;
  eigrp_om->eigrp = list_new();
  eigrp_om->master = thread_master_create();
  eigrp_om->start_time = quagga_time(NULL);
}


/* Allocate new eigrp structure. */
static struct eigrp *
eigrp_new (const char *AS)
{
  struct eigrp *new = XCALLOC(MTYPE_EIGRP_TOP, sizeof (struct eigrp));
  int eigrp_socket;

  /* init information relevant to peers */
  new->vrid = 0;
  new->AS = atoi(AS);
  new->router_id = 0L;
  new->router_id_static = 0L;
  new->sequence_number = 1;

  /*Configure default K Values for EIGRP Process*/
  new->k_values[0] = EIGRP_K1_DEFAULT;
  new->k_values[1] = EIGRP_K2_DEFAULT;
  new->k_values[2] = EIGRP_K3_DEFAULT;
  new->k_values[3] = EIGRP_K4_DEFAULT;
  new->k_values[4] = EIGRP_K5_DEFAULT;
  new->k_values[5] = EIGRP_K6_DEFAULT;

  /* init internal data structures */
  new->eiflist = list_new();
  new->passive_interface_default = EIGRP_IF_ACTIVE;
  new->networks = route_table_init();

  if ((eigrp_socket = eigrp_sock_init()) < 0)
    {
      zlog_err("eigrp_new: fatal error: eigrp_sock_init was unable to open "
               "a socket");
      exit (1);
    }

  new->fd = eigrp_socket;
  new->maxsndbuflen = getsockopt_so_sendbuf(new->fd);

  if ((new->ibuf = stream_new(EIGRP_PACKET_MAX_LEN+1)) == NULL)
    {
      zlog_err("eigrp_new: fatal error: stream_new (%u) failed allocating ibuf",
               EIGRP_PACKET_MAX_LEN+1);
      exit(1);
    }

  new->t_read = thread_add_read(master, eigrp_read, new, new->fd);
  new->oi_write_q = list_new();

  new->topology_table = eigrp_topology_new();

  new->neighbor_self = eigrp_nbr_new(NULL);
  inet_aton("127.0.0.1", &new->neighbor_self->src);

  new->variance = EIGRP_VARIANCE_DEFAULT;
  new->max_paths = EIGRP_MAX_PATHS_DEFAULT;

  new->serno = 0;
  new->serno_last_update = 0;
  new->topology_changes_externalIPV4 = list_new ();
  new->topology_changes_internalIPV4 = list_new ();

<<<<<<< HEAD
=======
  new->list[EIGRP_FILTER_IN] = NULL;
  new->list[EIGRP_FILTER_OUT] = NULL;

  new->prefix[EIGRP_FILTER_IN] = NULL;
  new->prefix[EIGRP_FILTER_OUT] = NULL;

  new->routemap[EIGRP_FILTER_IN] = NULL;
  new->routemap[EIGRP_FILTER_OUT] = NULL;

>>>>>>> 92ded7ed
  return new;
}

static void
eigrp_add (struct eigrp *eigrp)
{
  listnode_add(eigrp_om->eigrp, eigrp);
}

static void
eigrp_delete (struct eigrp *eigrp)
{
  listnode_delete(eigrp_om->eigrp, eigrp);
}

struct eigrp *
eigrp_get (const char *AS)
{
  struct eigrp *eigrp;

  eigrp = eigrp_lookup();
  if (eigrp == NULL)
    {
      eigrp = eigrp_new(AS);
      eigrp_add(eigrp);
    }

  return eigrp;
}

/* Shut down the entire process */
void
eigrp_terminate (void)
{
  struct eigrp *eigrp;
  struct listnode *node, *nnode;

  /* shutdown already in progress */
    if (CHECK_FLAG(eigrp_om->options, EIGRP_MASTER_SHUTDOWN))
      return;

    SET_FLAG(eigrp_om->options, EIGRP_MASTER_SHUTDOWN);

  /* exit immediately if EIGRP not actually running */
  if (listcount(eigrp_om->eigrp) == 0)
    exit(0);

  for (ALL_LIST_ELEMENTS(eigrp_om->eigrp, node, nnode, eigrp))
    eigrp_finish(eigrp);
}

void
eigrp_finish (struct eigrp *eigrp)
{

  eigrp_finish_final(eigrp);

  /* eigrp being shut-down? If so, was this the last eigrp instance? */
    if (CHECK_FLAG(eigrp_om->options, EIGRP_MASTER_SHUTDOWN)
        && (listcount(eigrp_om->eigrp) == 0))
      exit(0);

  return;
}

/* Final cleanup of eigrp instance */
static void
eigrp_finish_final (struct eigrp *eigrp)
{

  close(eigrp->fd);

  if (zclient)
    zclient_free(zclient);

  list_delete(eigrp->eiflist);
  list_delete(eigrp->oi_write_q);
  list_delete(eigrp->topology_changes_externalIPV4);
  list_delete(eigrp->topology_changes_internalIPV4);

  eigrp_topology_cleanup(eigrp->topology_table);
  eigrp_topology_free(eigrp->topology_table);

  eigrp_nbr_delete(eigrp->neighbor_self);

  eigrp_delete(eigrp);

  XFREE(MTYPE_EIGRP_TOP,eigrp);

}

/*Look for existing eigrp process*/
struct eigrp *
eigrp_lookup (void)
{
  if (listcount(eigrp_om->eigrp) == 0)
    return NULL;

  return listgetdata(listhead(eigrp_om->eigrp));
}<|MERGE_RESOLUTION|>--- conflicted
+++ resolved
@@ -193,8 +193,6 @@
   new->topology_changes_externalIPV4 = list_new ();
   new->topology_changes_internalIPV4 = list_new ();
 
-<<<<<<< HEAD
-=======
   new->list[EIGRP_FILTER_IN] = NULL;
   new->list[EIGRP_FILTER_OUT] = NULL;
 
@@ -204,7 +202,6 @@
   new->routemap[EIGRP_FILTER_IN] = NULL;
   new->routemap[EIGRP_FILTER_OUT] = NULL;
 
->>>>>>> 92ded7ed
   return new;
 }
 
