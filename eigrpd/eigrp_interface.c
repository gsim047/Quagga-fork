--- conflicted
+++ resolved
@@ -1,16 +1,16 @@
 /*
  * EIGRP Interface Functions.
-<<<<<<< HEAD
- * Copyright (C) 2013-2014
-=======
  * Copyright (C) 2013-2016
->>>>>>> 92ded7ed
  * Authors:
  *   Donnie Savage
  *   Jan Janovic
  *   Matej Perina
  *   Peter Orsag
  *   Peter Paluch
+ *   Frantisek Gazo
+ *   Tomas Hvorkovy
+ *   Martin Kontsek
+ *   Lukas Koribsky
  *
  * This file is part of GNU Zebra.
  *
@@ -77,6 +77,7 @@
 eigrp_if_new (struct eigrp *eigrp, struct interface *ifp, struct prefix *p)
 {
   struct eigrp_interface *ei;
+  int i;
 
   if ((ei = eigrp_if_table_lookup (ifp, p)) == NULL)
     {
@@ -99,6 +100,14 @@
   ei->nbrs = list_new ();
 
   ei->crypt_seqnum = time (NULL);
+
+  /* Initialize lists */
+  for (i = 0; i < EIGRP_FILTER_MAX; i++)
+    {
+	  ei->list[i] = NULL;
+	  ei->prefix[i] = NULL;
+	  ei->routemap[i] = NULL;
+    }
 
   return ei;
 }
