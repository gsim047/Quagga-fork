--- conflicted
+++ resolved
@@ -1,7 +1,4 @@
 /*
-<<<<<<< HEAD
- * eigrp_filter.h
-=======
  * EIGRP Filter Functions.
  * Copyright (C) 2013-2016
  * Authors:
@@ -14,10 +11,24 @@
  *   Tomas Hvorkovy
  *   Martin Kontsek
  *   Lukas Koribsky
->>>>>>> 92ded7ed
  *
- *  Created on: Feb 26, 2015
- *      Author: martin
+ *
+ * This file is part of GNU Zebra.
+ *
+ * GNU Zebra is free software; you can redistribute it and/or modify it
+ * under the terms of the GNU General Public License as published by the
+ * Free Software Foundation; either version 2, or (at your option) any
+ * later version.
+ *
+ * GNU Zebra is distributed in the hope that it will be useful, but
+ * WITHOUT ANY WARRANTY; without even the implied warranty of
+ * MERCHANTABILITY or FITNESS FOR A PARTICULAR PURPOSE.  See the GNU
+ * General Public License for more details.
+ *
+ * You should have received a copy of the GNU General Public License
+ * along with GNU Zebra; see the file COPYING.  If not, write to the Free
+ * Software Foundation, Inc., 59 Temple Place - Suite 330, Boston, MA
+ * 02111-1307, USA.
  */
 
 #ifndef EIGRPD_EIGRP_FILTER_H_
