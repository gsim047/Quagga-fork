--- conflicted
+++ resolved
@@ -125,9 +125,6 @@
   /*This ack number we await from neighbor*/
   ep->sequence_number = nbr->ei->eigrp->sequence_number;
 
-
-
-
   /*Put packet to retransmission queue*/
   eigrp_fifo_push_head(nbr->retrans_queue, ep);
 
@@ -190,7 +187,6 @@
           struct eigrp_neighbor_entry *entry = eigrp_prefix_entry_lookup(
               dest->entries, nbr);
 
-<<<<<<< HEAD
           /*
            * Filtering
            */
@@ -225,20 +221,6 @@
 		   * End of filtering
 		   */
 
-          //assert(entry); //testing
-          if(entry == NULL)
-          {
-			  msg->packet_type = EIGRP_OPC_REPLY;
-			  msg->eigrp = eigrp;
-			  msg->data_type = EIGRP_TLV_IPv4_INT;
-			  msg->adv_router = nbr;
-			  msg->data.ipv4_int_type = tlv;
-			  msg->entry = entry;
-			  msg->prefix = dest;
-			  int event = eigrp_get_fsm_event(msg);
-			  eigrp_fsm_event(msg, event);
-          }
-=======
 		  msg->packet_type = EIGRP_OPC_REPLY;
 		  msg->eigrp = eigrp;
 		  msg->data_type = EIGRP_TLV_IPv4_INT;
@@ -249,7 +231,6 @@
 		  int event = eigrp_get_fsm_event(msg);
 		  eigrp_fsm_event(msg, event);
 
->>>>>>> ee0b9491
 
           eigrp_IPv4_InternalTLV_free (tlv);
         }
