/*
 * EIGRP Main Routine.
 * Copyright (C) 2013-2015
 * Authors:
 *   Donnie Savage
 *   Jan Janovic
 *   Matej Perina
 *   Peter Orsag
 *   Peter Paluch
 *   Frantisek Gazo
 *   Tomas Hvorkovy
 *   Martin Kontsek
 *   Lukas Koribsky
 *
 * This file is part of GNU Zebra.
 *
 * GNU Zebra is free software; you can redistribute it and/or modify it
 * under the terms of the GNU General Public License as published by the
 * Free Software Foundation; either version 2, or (at your option) any
 * later version.
 *
 * GNU Zebra is distributed in the hope that it will be useful, but
 * WITHOUT ANY WARRANTY; without even the implied warranty of
 * MERCHANTABILITY or FITNESS FOR A PARTICULAR PURPOSE.  See the GNU
 * General Public License for more details.
 *
 * You should have received a copy of the GNU General Public License
 * along with GNU Zebra; see the file COPYING.  If not, write to the Free
 * Software Foundation, Inc., 59 Temple Place - Suite 330, Boston, MA
 * 02111-1307, USA.
 */
#include <zebra.h>

#include <lib/version.h>
#include "getopt.h"
#include "thread.h"
#include "prefix.h"
#include "linklist.h"
#include "if.h"
#include "vector.h"
#include "vty.h"
#include "command.h"
#include "filter.h"
#include "plist.h"
#include "stream.h"
#include "log.h"
#include "memory.h"
#include "privs.h"
#include "sigevent.h"
#include "zclient.h"
#include "keychain.h"
#include "distribute.h"
#include "routemap.h"
#include "if_rmap.h"

#include "eigrpd/eigrp_structs.h"
#include "eigrpd/eigrpd.h"
#include "eigrpd/eigrp_dump.h"
#include "eigrpd/eigrp_interface.h"
#include "eigrpd/eigrp_neighbor.h"
#include "eigrpd/eigrp_packet.h"
#include "eigrpd/eigrp_vty.h"
#include "eigrpd/eigrp_zebra.h"
#include "eigrpd/eigrp_network.h"
#include "eigrpd/eigrp_snmp.h"
#include "eigrpd/eigrp_filter.h"

/* eigprd privileges */
zebra_capabilities_t _caps_p [] = 
{
  ZCAP_NET_RAW,
  ZCAP_BIND,
  ZCAP_NET_ADMIN,
};

struct zebra_privs_t eigrpd_privs =
{
#if defined (QUAGGA_USER) && defined (QUAGGA_GROUP)
  .user = QUAGGA_USER,
  .group = QUAGGA_GROUP,
#endif
#if defined (VTY_GROUP)
  .vty_group = VTY_GROUP,
#endif
  .caps_p = _caps_p,
  .cap_num_p = array_size (_caps_p),
  .cap_num_i = 0
};

/* EIGRPd options. */
struct option longopts[] =
{
  { "daemon",      no_argument,       NULL, 'd'},
  { "config_file", required_argument, NULL, 'f'},
  { "pid_file",    required_argument, NULL, 'i'},
  { "socket",      required_argument, NULL, 'z'},
  { "dryrun",      no_argument,       NULL, 'C'},
  { "help",        no_argument,       NULL, 'h'},
  { "vty_addr",    required_argument, NULL, 'A'},
  { "vty_port",    required_argument, NULL, 'P'},
  { "user",        required_argument, NULL, 'u'},
  { "group",       required_argument, NULL, 'g'},
  { "version",     no_argument,       NULL, 'v'},
  { 0 }
};

/* Help information display. */
static void __attribute__ ((noreturn))
usage (char *progname, int status)
{
  if (status != 0)
    fprintf (stderr, "Try `%s --help' for more information.\n", progname);
  else
    {
      printf ("Usage : %s [OPTION...]\n\
Daemon which manages EIGRP.\n\n\
-d, --daemon       Runs in daemon mode\n\
-f, --config_file  Set configuration file name\n\
-i, --pid_file     Set process identifier file name\n\
-z, --socket       Set path of zebra socket\n\
-A, --vty_addr     Set vty's bind address\n\
-P, --vty_port     Set vty's port number\n\
-u, --user         User to run as\n\
-g, --group        Group to run as\n\
-v, --version      Print program version\n\
-C, --dryrun       Check configuration for validity and exit\n\
-h, --help         Display this help and exit\n\
\n\
Report bugs to %s\n", progname, ZEBRA_BUG_ADDRESS);
    }
  exit (status);
}

/* Master of threads. */
struct thread_master *master;

/* Process ID saved for use by init system */
const char *pid_file = PATH_EIGRPD_PID;

/* Configuration filename and directory. */
char *config_default = SYSCONFDIR EIGRP_DEFAULT_CONFIG;

/* SIGHUP handler. */
static void 
sighup (void)
{
  zlog (NULL, LOG_INFO, "SIGHUP received");
}

/* SIGINT / SIGTERM handler. */
static void
sigint (void)
{
  zlog_notice ("Terminating on signal");
  eigrp_terminate ();
}

/* SIGUSR1 handler. */
static void
sigusr1 (void)
{
  zlog_rotate (NULL);
}

struct quagga_signal_t eigrp_signals[] =
{
  {
    .signal = SIGHUP,
    .handler = &sighup,
  },
  {
    .signal = SIGUSR1,
    .handler = &sigusr1,
  },  
  {
    .signal = SIGINT,
    .handler = &sigint,
  },
  {
    .signal = SIGTERM,
    .handler = &sigint,
  },
};

/* EIGRPd main routine. */
int
main (int argc, char **argv)
{
  char *p;
  char *vty_addr = NULL;
  int vty_port = EIGRP_VTY_PORT;
  int daemon_mode = 0;
  char *config_file = NULL;
  char *progname;
  struct thread thread;
  int dryrun = 0;
  
  /* Set umask before anything for security */
  umask (0027);
  
  /* get program name */
  progname = ((p = strrchr (argv[0], '/')) ? ++p : argv[0]);
  
  while (1)
    {
      int opt;

      opt = getopt_long (argc, argv, "df:i:z:hA:P:u:g:vC", longopts, 0);

      if (opt == EOF)
        break;

      switch (opt)
        {
        case 0:
          break;
        case 'd':
          daemon_mode = 1;
          break;
        case 'f':
          config_file = optarg;
          break;
        case 'A':
          vty_addr = optarg;
          break;
        case 'i':
          pid_file = optarg;
          break;
        case 'z':
          zclient_serv_path_set (optarg);
          break;
        case 'P':
          /* Deal with atoi() returning 0 on failure, and eigrpd not
             listening on eigrpd port... */
          if (strcmp(optarg, "0") == 0)
            {
              vty_port = 0;
              break;
            }
          vty_port = atoi (optarg);
          if (vty_port <= 0 || vty_port > 0xffff)
            vty_port = EIGRP_VTY_PORT;
          break;
        case 'u':
          eigrpd_privs.user = optarg;
          break;
        case 'g':
          eigrpd_privs.group = optarg;
          break;
        case 'v':
          print_version (progname);
          exit (0);
          break;
        case 'C':
          dryrun = 1;
          break;
        case 'h':
          usage (progname, 0);
          break;
        default:
          usage (progname, 1);
          break;
        }
    }

    /* Invoked by a priviledged user? -- endo. */
  if (geteuid () != 0)
    {
      errno = EPERM;
      perror (progname);
      exit (1);
    }
  
  zlog_default = openzlog (progname, ZLOG_EIGRP,
			   LOG_CONS|LOG_NDELAY|LOG_PID, LOG_DAEMON);
  /* EIGRP master init. */
  eigrp_master_init ();
  
  /* Initializations. */
  master = eigrp_om->master;
  
  /* Library inits. */
  zprivs_init (&eigrpd_privs);
  signal_init (master, array_size (eigrp_signals), eigrp_signals);
  cmd_init (1);
  vty_init (master);
  memory_init ();

  /*EIGRPd init*/
  eigrp_if_init ();
  eigrp_zebra_init ();
  eigrp_debug_init ();

  /* Get configuration file. */
  /* EIGRP VTY inits */
  eigrp_vty_init ();
  keychain_init();
  eigrp_vty_show_init ();
  eigrp_vty_if_init ();

#ifdef HAVE_SNMP
  eigrp_snmp_init ();
#endif /* HAVE_SNMP */

  /* Access list install. */
  access_list_init ();
  access_list_add_hook (eigrp_distribute_update_all_wrapper);
  access_list_delete_hook (eigrp_distribute_update_all_wrapper);

  /* Prefix list initialize.*/
  prefix_list_init ();
  prefix_list_add_hook (eigrp_distribute_update_all);
  prefix_list_delete_hook (eigrp_distribute_update_all);

  eigrp_route_map_init();
  route_map_add_hook (eigrp_rmap_update);
  route_map_delete_hook (eigrp_rmap_update);
  if_rmap_init (EIGRP_NODE);
  if_rmap_hook_add (eigrp_if_rmap_update);
  if_rmap_hook_delete (eigrp_if_rmap_update);

  /* Distribute list install. */
  distribute_list_init (EIGRP_NODE);
  distribute_list_add_hook (eigrp_distribute_update);
  distribute_list_delete_hook (eigrp_distribute_update);

<<<<<<< HEAD
=======
  //eigrp_route_map_init();

>>>>>>> c816a1c1
  vty_read_config (config_file, config_default);


  /* Start execution only if not in dry-run mode */
  if (dryrun)
    return (0);
  
  /* Change to the daemon program. */
  if (daemon_mode && daemon (0, 0) < 0)
    {
      zlog_err ("EIGRPd daemon failed: %s", strerror (errno));
      exit (1);
    }

  /* Process id file create. */
  pid_output (pid_file);

  /* Create VTY socket */
  vty_serv_sock (vty_addr, vty_port, EIGRP_VTYSH_PATH);

//  /* Print banner. */
  zlog_notice ("EIGRPd %s starting: vty@%d", QUAGGA_VERSION, vty_port);

  /* Fetch next active thread. */
  while (thread_fetch (master, &thread))
    thread_call (&thread);

  /* Not reached. */
  return (0);
  
}<|MERGE_RESOLUTION|>--- conflicted
+++ resolved
@@ -64,6 +64,7 @@
 #include "eigrpd/eigrp_network.h"
 #include "eigrpd/eigrp_snmp.h"
 #include "eigrpd/eigrp_filter.h"
+#include "eigrpd/eigrp_routemap.h"
 
 /* eigprd privileges */
 zebra_capabilities_t _caps_p [] = 
@@ -324,11 +325,7 @@
   distribute_list_add_hook (eigrp_distribute_update);
   distribute_list_delete_hook (eigrp_distribute_update);
 
-<<<<<<< HEAD
-=======
-  //eigrp_route_map_init();
-
->>>>>>> c816a1c1
+
   vty_read_config (config_file, config_default);
 
 
